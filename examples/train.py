# Copyright 2020 InterDigital Communications, Inc.
#
# Licensed under the Apache License, Version 2.0 (the "License");
# you may not use this file except in compliance with the License.
# You may obtain a copy of the License at
#
#     http://www.apache.org/licenses/LICENSE-2.0
#
# Unless required by applicable law or agreed to in writing, software
# distributed under the License is distributed on an "AS IS" BASIS,
# WITHOUT WARRANTIES OR CONDITIONS OF ANY KIND, either express or implied.
# See the License for the specific language governing permissions and
# limitations under the License.

import argparse
import math
import random
import shutil
import sys

import torch
import torch.nn as nn
import torch.optim as optim

from torch.utils.data import DataLoader
from torchvision import transforms

from compressai.datasets import ImageFolder
from compressai.layers import GDN
from compressai.models import CompressionModel
from compressai.models.utils import conv, deconv


class AutoEncoder(CompressionModel):
    """Simple autoencoder with a factorized prior """

    def __init__(self, N=128):
        super().__init__(entropy_bottleneck_channels=N)

        self.encode = nn.Sequential(
            conv(3, N, kernel_size=9, stride=4),
            GDN(N),
            conv(N, N),
            GDN(N),
            conv(N, N),
        )

        self.decode = nn.Sequential(
            deconv(N, N),
            GDN(N, inverse=True),
            deconv(N, N),
            GDN(N, inverse=True),
            deconv(N, 3, kernel_size=9, stride=4),
        )

    def forward(self, x):
        y = self.encode(x)
        y_hat, y_likelihoods = self.entropy_bottleneck(y)
        x_hat = self.decode(y_hat)
        return {
            "x_hat": x_hat,
            "likelihoods": {
                "y": y_likelihoods,
            },
        }


class RateDistortionLoss(nn.Module):
    """Custom rate distortion loss with a Lagrangian parameter."""

    def __init__(self, lmbda=1e-2):
        super().__init__()
        self.mse = nn.MSELoss()
        self.lmbda = lmbda

    def forward(self, output, target):
        N, _, H, W = target.size()
        out = {}
        num_pixels = N * H * W

        out["bpp_loss"] = sum(
            (torch.log(likelihoods).sum() / (-math.log(2) * num_pixels))
            for likelihoods in output["likelihoods"].values()
        )
        out["mse_loss"] = self.mse(output["x_hat"], target)
        out["loss"] = self.lmbda * 255 ** 2 * out["mse_loss"] + out["bpp_loss"]

        return out


class AverageMeter:
    """Compute running average."""

    def __init__(self):
        self.val = 0
        self.avg = 0
        self.sum = 0
        self.count = 0

    def update(self, val, n=1):
        self.val = val
        self.sum += val * n
        self.count += n
        self.avg = self.sum / self.count


<<<<<<< HEAD
def train_one_epoch(model, criterion, train_dataloader, optimizer,
                    aux_optimizer, epoch, clip_max_norm):
=======
def train_epoch(epoch, train_dataloader, model, criterion, optimizer, aux_optimizer):
>>>>>>> 3391b865
    model.train()
    device = next(model.parameters()).device

    for i, d in enumerate(train_dataloader):
        d = d.to(device)

        optimizer.zero_grad()
        aux_optimizer.zero_grad()

        out_net = model(d)

        out_criterion = criterion(out_net, d)
<<<<<<< HEAD
        out_criterion['loss'].backward()
        if clip_max_norm > 0:
            torch.nn.utils.clip_grad_norm_(model.parameters(), clip_max_norm)
=======
        out_criterion["loss"].backward()
>>>>>>> 3391b865
        optimizer.step()

        aux_loss = model.aux_loss()
        aux_loss.backward()
        aux_optimizer.step()

        if i % 10 == 0:
            print(
                f"Train epoch {epoch}: ["
                f"{i*len(d)}/{len(train_dataloader.dataset)}"
                f" ({100. * i / len(train_dataloader):.0f}%)]"
                f'\tLoss: {out_criterion["loss"].item():.3f} |'
                f'\tMSE loss: {out_criterion["mse_loss"].item():.3f} |'
                f'\tBpp loss: {out_criterion["bpp_loss"].item():.2f} |'
                f"\tAux loss: {aux_loss.item():.2f}"
            )


def test_epoch(epoch, test_dataloader, model, criterion):
    model.eval()
    device = next(model.parameters()).device

    loss = AverageMeter()
    bpp_loss = AverageMeter()
    mse_loss = AverageMeter()
    aux_loss = AverageMeter()

    with torch.no_grad():
        for d in test_dataloader:
            d = d.to(device)
            out_net = model(d)
            out_criterion = criterion(out_net, d)

            aux_loss.update(model.aux_loss())
<<<<<<< HEAD
            bpp_loss.update(out_criterion['bpp_loss'])
            loss.update(out_criterion['loss'])
            mse_loss.update(out_criterion['mse_loss'])

    print(f'Test epoch {epoch}: Average losses:'
          f'\tLoss: {loss.avg:.3f} |'
          f'\tMSE loss: {mse_loss.avg:.3f} |'
          f'\tBpp loss: {bpp_loss.avg:.2f} |'
          f'\tAux loss: {aux_loss.avg:.2f}\n')
=======
            bpp_loss.update(out_criterion["bpp_loss"])
            loss.update(out_criterion["loss"])
            mse_loss.update(out_criterion["mse_loss"])

    print(
        f"Test epoch {epoch}: Average losses:"
        f"\tLoss: {loss.val:.3f} |"
        f"\tMSE loss: {mse_loss.val:.3f} |"
        f"\tBpp loss: {bpp_loss.val:.2f} |"
        f"\tAux loss: {aux_loss.val:.2f}\n"
    )
>>>>>>> 3391b865

    return loss.avg


def save_checkpoint(state, is_best, filename="checkpoint.pth.tar"):
    torch.save(state, filename)
    if is_best:
        shutil.copyfile(filename, "checkpoint_best_loss.pth.tar")


def parse_args(argv):
<<<<<<< HEAD
    parser = argparse.ArgumentParser(description='Example training script')
    # yapf: disable
    parser.add_argument(
        '-d',
        '--dataset',
        type=str,
        required=True,
        help='Training dataset')
=======
    parser = argparse.ArgumentParser(description="Example training script")
    parser.add_argument("-d", "--dataset", type=str, help="Training dataset")
>>>>>>> 3391b865
    parser.add_argument(
        "-e",
        "--epochs",
        default=100,
        type=int,
        help="Number of epochs (default: %(default)s)",
    )
    parser.add_argument(
        "-lr",
        "--learning-rate",
        default=1e-4,
        type=float,
        help="Learning rate (default: %(default)s)",
    )
    parser.add_argument(
        "-n",
        "--num-workers",
        type=int,
        default=3,
        help="Dataloaders threads (default: %(default)s)",
    )
    parser.add_argument(
        "--lambda",
        dest="lmbda",
        type=float,
        default=1e-2,
        help="Bit-rate distortion parameter (default: %(default)s)",
    )
    parser.add_argument(
        "--batch-size", type=int, default=16, help="Batch size (default: %(default)s)"
    )
    parser.add_argument(
        "--test-batch-size",
        type=int,
        default=64,
        help="Test batch size (default: %(default)s)",
    )
    parser.add_argument(
        "--aux-learning-rate",
        default=1e-3,
        help="Auxiliary loss learning rate (default: %(default)s)",
    )
    parser.add_argument(
        "--patch-size",
        type=int,
        nargs=2,
        default=(256, 256),
        help="Size of the patches to be cropped (default: %(default)s)",
    )
    parser.add_argument("--cuda", action="store_true", help="Use cuda")
    parser.add_argument("--save", action="store_true", help="Save model to disk")
    parser.add_argument(
<<<<<<< HEAD
        '--cuda',
        action='store_true',
        help='Use cuda')
    parser.add_argument(
        '--save',
        action='store_true',
        help='Save model to disk')
    parser.add_argument(
        '--seed',
        type=float,
        help='Set random seed for reproducibility')
    parser.add_argument('--clip_max_norm',
                        default=0.1,
                        type=float,
                        help='gradient clipping max norm')
    # yapf: enable
=======
        "--seed", type=float, help="Set random seed for reproducibility"
    )
>>>>>>> 3391b865
    args = parser.parse_args(argv)
    return args


def main(argv):
    args = parse_args(argv)

    if args.seed is not None:
        torch.manual_seed(args.seed)
        random.seed(args.seed)

    train_transforms = transforms.Compose(
        [transforms.RandomCrop(args.patch_size), transforms.ToTensor()]
    )

    test_transforms = transforms.Compose(
        [transforms.CenterCrop(args.patch_size), transforms.ToTensor()]
    )

    train_dataset = ImageFolder(args.dataset, split="train", transform=train_transforms)
    test_dataset = ImageFolder(args.dataset, split="test", transform=test_transforms)

    train_dataloader = DataLoader(
        train_dataset,
        batch_size=args.batch_size,
        num_workers=args.num_workers,
        shuffle=True,
        pin_memory=True,
    )

    test_dataloader = DataLoader(
        test_dataset,
        batch_size=args.test_batch_size,
        num_workers=args.num_workers,
        shuffle=False,
        pin_memory=True,
    )

    device = "cuda" if args.cuda and torch.cuda.is_available() else "cpu"
    net = AutoEncoder()
    net = net.to(device)
    optimizer = optim.Adam(net.parameters(), lr=args.learning_rate)
    aux_optimizer = optim.Adam(net.aux_parameters(), lr=args.aux_learning_rate)
    criterion = RateDistortionLoss(lmbda=args.lmbda)

    best_loss = 1e10
    for epoch in range(args.epochs):
<<<<<<< HEAD
        train_one_epoch(net, criterion, train_dataloader, optimizer,
                        aux_optimizer, epoch, args.clip_max_norm)
=======
        train_epoch(epoch, train_dataloader, net, criterion, optimizer, aux_optimizer)
>>>>>>> 3391b865

        loss = test_epoch(epoch, test_dataloader, net, criterion)

        is_best = loss < best_loss
        best_loss = min(loss, best_loss)
        if args.save:
            save_checkpoint(
                {
                    "epoch": epoch + 1,
                    "state_dict": net.state_dict(),
                    "loss": loss,
                    "optimizer": optimizer.state_dict(),
                    "aux_optimizer": aux_optimizer.state_dict(),
                },
                is_best,
            )


if __name__ == "__main__":
    main(sys.argv[1:])<|MERGE_RESOLUTION|>--- conflicted
+++ resolved
@@ -19,10 +19,11 @@
 import sys
 
 import torch
+import torch.optim as optim
 import torch.nn as nn
-import torch.optim as optim
 
 from torch.utils.data import DataLoader
+
 from torchvision import transforms
 
 from compressai.datasets import ImageFolder
@@ -104,12 +105,9 @@
         self.avg = self.sum / self.count
 
 
-<<<<<<< HEAD
-def train_one_epoch(model, criterion, train_dataloader, optimizer,
-                    aux_optimizer, epoch, clip_max_norm):
-=======
-def train_epoch(epoch, train_dataloader, model, criterion, optimizer, aux_optimizer):
->>>>>>> 3391b865
+def train_one_epoch(
+    model, criterion, train_dataloader, optimizer, aux_optimizer, epoch, clip_max_norm
+):
     model.train()
     device = next(model.parameters()).device
 
@@ -122,13 +120,9 @@
         out_net = model(d)
 
         out_criterion = criterion(out_net, d)
-<<<<<<< HEAD
-        out_criterion['loss'].backward()
+        out_criterion["loss"].backward()
         if clip_max_norm > 0:
             torch.nn.utils.clip_grad_norm_(model.parameters(), clip_max_norm)
-=======
-        out_criterion["loss"].backward()
->>>>>>> 3391b865
         optimizer.step()
 
         aux_loss = model.aux_loss()
@@ -163,29 +157,17 @@
             out_criterion = criterion(out_net, d)
 
             aux_loss.update(model.aux_loss())
-<<<<<<< HEAD
-            bpp_loss.update(out_criterion['bpp_loss'])
-            loss.update(out_criterion['loss'])
-            mse_loss.update(out_criterion['mse_loss'])
-
-    print(f'Test epoch {epoch}: Average losses:'
-          f'\tLoss: {loss.avg:.3f} |'
-          f'\tMSE loss: {mse_loss.avg:.3f} |'
-          f'\tBpp loss: {bpp_loss.avg:.2f} |'
-          f'\tAux loss: {aux_loss.avg:.2f}\n')
-=======
             bpp_loss.update(out_criterion["bpp_loss"])
             loss.update(out_criterion["loss"])
             mse_loss.update(out_criterion["mse_loss"])
 
     print(
         f"Test epoch {epoch}: Average losses:"
-        f"\tLoss: {loss.val:.3f} |"
-        f"\tMSE loss: {mse_loss.val:.3f} |"
-        f"\tBpp loss: {bpp_loss.val:.2f} |"
-        f"\tAux loss: {aux_loss.val:.2f}\n"
-    )
->>>>>>> 3391b865
+        f"\tLoss: {loss.avg:.3f} |"
+        f"\tMSE loss: {mse_loss.avg:.3f} |"
+        f"\tBpp loss: {bpp_loss.avg:.2f} |"
+        f"\tAux loss: {aux_loss.avg:.2f}\n"
+    )
 
     return loss.avg
 
@@ -197,8 +179,7 @@
 
 
 def parse_args(argv):
-<<<<<<< HEAD
-    parser = argparse.ArgumentParser(description='Example training script')
+    parser = argparse.ArgumentParser(description="Example training script")
     # yapf: disable
     parser.add_argument(
         '-d',
@@ -206,63 +187,51 @@
         type=str,
         required=True,
         help='Training dataset')
-=======
-    parser = argparse.ArgumentParser(description="Example training script")
-    parser.add_argument("-d", "--dataset", type=str, help="Training dataset")
->>>>>>> 3391b865
-    parser.add_argument(
-        "-e",
-        "--epochs",
+    parser.add_argument(
+        '-e',
+        '--epochs',
         default=100,
         type=int,
-        help="Number of epochs (default: %(default)s)",
-    )
-    parser.add_argument(
-        "-lr",
-        "--learning-rate",
+        help='Number of epochs (default: %(default)s)')
+    parser.add_argument(
+        '-lr',
+        '--learning-rate',
         default=1e-4,
         type=float,
-        help="Learning rate (default: %(default)s)",
-    )
-    parser.add_argument(
-        "-n",
-        "--num-workers",
+        help='Learning rate (default: %(default)s)')
+    parser.add_argument(
+        '-n',
+        '--num-workers',
         type=int,
         default=3,
-        help="Dataloaders threads (default: %(default)s)",
-    )
-    parser.add_argument(
-        "--lambda",
-        dest="lmbda",
+        help='Dataloaders threads (default: %(default)s)')
+    parser.add_argument(
+        '--lambda',
+        dest='lmbda',
         type=float,
         default=1e-2,
-        help="Bit-rate distortion parameter (default: %(default)s)",
-    )
-    parser.add_argument(
-        "--batch-size", type=int, default=16, help="Batch size (default: %(default)s)"
-    )
-    parser.add_argument(
-        "--test-batch-size",
+        help='Bit-rate distortion parameter (default: %(default)s)')
+    parser.add_argument(
+        '--batch-size',
+        type=int,
+        default=16,
+        help='Batch size (default: %(default)s)')
+    parser.add_argument(
+        '--test-batch-size',
         type=int,
         default=64,
-        help="Test batch size (default: %(default)s)",
-    )
-    parser.add_argument(
-        "--aux-learning-rate",
+        help='Test batch size (default: %(default)s)')
+    parser.add_argument(
+        '--aux-learning-rate',
         default=1e-3,
-        help="Auxiliary loss learning rate (default: %(default)s)",
-    )
-    parser.add_argument(
-        "--patch-size",
+        help='Auxiliary loss learning rate (default: %(default)s)')
+    parser.add_argument(
+        '--patch-size',
         type=int,
         nargs=2,
         default=(256, 256),
-        help="Size of the patches to be cropped (default: %(default)s)",
-    )
-    parser.add_argument("--cuda", action="store_true", help="Use cuda")
-    parser.add_argument("--save", action="store_true", help="Save model to disk")
-    parser.add_argument(
-<<<<<<< HEAD
+        help='Size of the patches to be cropped (default: %(default)s)')
+    parser.add_argument(
         '--cuda',
         action='store_true',
         help='Use cuda')
@@ -279,10 +248,6 @@
                         type=float,
                         help='gradient clipping max norm')
     # yapf: enable
-=======
-        "--seed", type=float, help="Set random seed for reproducibility"
-    )
->>>>>>> 3391b865
     args = parser.parse_args(argv)
     return args
 
@@ -330,12 +295,15 @@
 
     best_loss = 1e10
     for epoch in range(args.epochs):
-<<<<<<< HEAD
-        train_one_epoch(net, criterion, train_dataloader, optimizer,
-                        aux_optimizer, epoch, args.clip_max_norm)
-=======
-        train_epoch(epoch, train_dataloader, net, criterion, optimizer, aux_optimizer)
->>>>>>> 3391b865
+        train_one_epoch(
+            net,
+            criterion,
+            train_dataloader,
+            optimizer,
+            aux_optimizer,
+            epoch,
+            args.clip_max_norm,
+        )
 
         loss = test_epoch(epoch, test_dataloader, net, criterion)
 
